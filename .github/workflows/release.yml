name: "Release Sedge"

on:
  workflow_dispatch:
    inputs:
      tag:
        description: "The version number (e.g: v0.1.2) of the release you want to push"
        required: true
        default: "master"

permissions:
  contents: write
  packages: write

jobs:
  sedge-darwin:
    name: Build sedge darwin
    runs-on: macos-latest
    env:
      VERSION: ${{ github.event.inputs.tag }}
    steps:
      - name: Checkout
        uses: actions/checkout@v3

      - uses: actions/setup-go@v3
        with:
          go-version: "1.18.3"

      - run: chmod +x ./scripts/build-go-darwin-binaries.sh && ./scripts/build-go-darwin-binaries.sh

      - uses: actions/upload-artifact@master
        name: Uploading sedge darwin amd64 package
        with:
          name: sedge-${{env.VERSION}}-darwin-amd64
          path: build/sedge-${{env.VERSION}}-darwin-amd64

      - uses: actions/upload-artifact@master
        name: Uploading sedge darwin arm64 package
        with:
          name: sedge-${{env.VERSION}}-darwin-arm64
          path: build/sedge-${{env.VERSION}}-darwin-arm64

  sedge-windows:
    name: Build sedge windows
    runs-on: windows-latest
    env:
      VERSION: ${{ github.event.inputs.tag }}
    needs: sedge-darwin
    steps:
      - name: Checkout
        uses: actions/checkout@v3
<<<<<<< HEAD

      - uses: actions/setup-go@v3
        with:
          go-version: "1.18.3"

      - name: Set up QEMU
        uses: docker/setup-qemu-action@v2

      - name: Set up Docker Buildx
        id: buildx
        uses: docker/setup-buildx-action@v2
=======

      - uses: actions/setup-go@v3
        with:
          go-version: "1.18.3"
>>>>>>> 34180a65

      - run: scripts\build-go-windows-binaries.ps1

      - uses: actions/upload-artifact@master
        name: Uploading sedge windows amd64 package
        with:
          name: sedge-${{env.VERSION}}-windows-amd64.exe
          path: build\sedge-${{env.VERSION}}-windows-amd64.exe

  sedge-linux:
    name: Build sedge linux
    runs-on: ubuntu-latest
    env:
      VERSION: ${{ github.event.inputs.tag }}
    needs: sedge-windows
    steps:
      - name: Checkout
        uses: actions/checkout@v3

      - uses: actions/setup-go@v3
        with:
          go-version: "1.18.3"

      - name: Set up QEMU
        uses: docker/setup-qemu-action@v2

      - name: Set up Docker Buildx
        id: buildx
        uses: docker/setup-buildx-action@v2

      - run: chmod +x ./scripts/build-go-linux-binaries.sh && ./scripts/build-go-linux-binaries.sh

      - uses: actions/upload-artifact@master
        name: Uploading sedge linux amd64 package
        with:
          name: sedge-${{env.VERSION}}-linux-amd64
          path: build/sedge-${{env.VERSION}}-linux-amd64

      - uses: actions/upload-artifact@master
        name: Uploading sedge linux arm64 package
        with:
          name: sedge-${{env.VERSION}}-linux-arm64
          path: build/sedge-${{env.VERSION}}-linux-arm64

  update-homebrew:
    name: Update Homebrew package
    runs-on: ubuntu-latest
    env:
      VERSION: ${{ github.event.inputs.tag }}
    needs: sedge-linux
    steps:
      - name: Download packages
        uses: actions/download-artifact@v3
        with:
          path: /tmp/binaries

      - name: Checkout repository
        uses: actions/checkout@master
        with:
          repository: NethermindEth/homebrew-sedge
          path: homebrew-sedge

      - name: Update Homebrew file with new version and hash
        run: |
          chmod +x /home/runner/work/sedge/sedge/homebrew-sedge/scripts/update-homebrew.sh
          bash /home/runner/work/sedge/sedge/homebrew-sedge/scripts/update-homebrew.sh

      - name: Create Pull Request
        uses: peter-evans/create-pull-request@v4
        with:
          token: ${{ secrets.REPOSITORY_DISPATCH_TOKEN }}
          commit-message: Update Homebrew to latest release
          title: "[Release] Update Homebrew"
          reviewers: falcoxyz, AntiD2ta, cbermudez97, stdevMac
          draft: false
          path: homebrew-sedge
          add-paths: |
            Formula/sedge.rb

  publish-github:
    name: "Release and upload binaries to github"
    runs-on: ubuntu-latest
    env:
      VERSION: ${{ github.event.inputs.tag }}
    needs: update-homebrew
    steps:
      - name: Checkout
        uses: actions/checkout@v3

      - name: Download packages
        uses: actions/download-artifact@v3
        with:
          path: /tmp/binaries
      - name: Generate Changelog
        run: |
          awk '/## \[Unreleased\]/ {flag=1;next} /## \[/ {flag=0} flag' CHANGELOG.md > /tmp/changelog
          echo -e "## [${{env.VERSION}}]\n$(cat /tmp/changelog)" > /tmp/changelog

      - name: Upload release to Github Releases
        uses: ncipollo/release-action@v1
        with:
          artifacts: "/tmp/binaries/sedge-*/*"
          bodyFile: "/tmp/changelog"
          draft: true
          tag: ${{ github.event.inputs.tag }}
          name: ${{ github.event.inputs.tag }}

  publish-ppa:
    name: "Publishing Sedge to PPA repository"
    runs-on: ubuntu-latest
    env:
      VERSION: ${{ github.event.inputs.tag }}
      PPA_GPG_KEYID: ${{ secrets.PPA_GPG_KEYID }}
    needs: publish-github
    steps:
      - run: echo "$GPG_SECRET_KEY" > /tmp/SECRET_KEY
        shell: bash
        env:
          GPG_SECRET_KEY: ${{secrets.PPA_GPG_SECRET_KEY}}
      - run: echo "$GPG_PASSPHRASE" | base64 -d > /tmp/PASSPHRASE
        shell: bash
        env:
          GPG_PASSPHRASE: ${{secrets.PPA_GPG_PASSPHRASE}}
      - name: Import GPG key
        run: base64 --decode -i /tmp/SECRET_KEY | gpg --import --no-tty --batch --yes
      - name: Import GPG Owner Trust
        run: echo ${{secrets.GPG_OWNERTRUST}} | base64 --decode | gpg --import-ownertrust
      - name: Install dependencies for PPA
        run: |
          sudo apt update && sudo apt install golang-go debhelper libdebhelper-perl build-essential devscripts rsync -y
      - name: Checking out Sedge repository
        uses: actions/checkout@master
        with:
          path: sedge
      - uses: actions/setup-go@v3
        with:
          go-version: "1.18.3"
      - name: Run publish PPA script
        env:
          GOPATH: /home/runner/go
        run: |
          cd /home/runner/work/sedge/sedge/sedge
          chmod +x scripts/publish-ppa.sh
          ./scripts/publish-ppa.sh
      - name: Sleep for 1 hour
        run: sleep 3600s
        shell: bash
      - uses: actions/setup-python@v4
      - run: pip install launchpadlib --upgrade
      - name: Run copy binaries PPA script
        env:
          LP_CREDENTIALS_FILE: /tmp/credentials.txt
        run: |
          echo ${{secrets.PPA_COPY_TOKEN}} | base64 --decode > /tmp/credentials.txt
          cd /home/runner/work/sedge/sedge/sedge
          chmod +x scripts/copy-ppa-packages-to-new-series.sh
          ./scripts/copy-ppa-packages-to-new-series.sh<|MERGE_RESOLUTION|>--- conflicted
+++ resolved
@@ -49,24 +49,10 @@
     steps:
       - name: Checkout
         uses: actions/checkout@v3
-<<<<<<< HEAD
-
-      - uses: actions/setup-go@v3
-        with:
-          go-version: "1.18.3"
-
-      - name: Set up QEMU
-        uses: docker/setup-qemu-action@v2
-
-      - name: Set up Docker Buildx
-        id: buildx
-        uses: docker/setup-buildx-action@v2
-=======
-
-      - uses: actions/setup-go@v3
-        with:
-          go-version: "1.18.3"
->>>>>>> 34180a65
+
+      - uses: actions/setup-go@v3
+        with:
+          go-version: "1.18.3"
 
       - run: scripts\build-go-windows-binaries.ps1
 
