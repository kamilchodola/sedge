--- conflicted
+++ resolved
@@ -7,50 +7,23 @@
 
 ## [Unreleased]
 
-<<<<<<< HEAD
-### Added
-
-- Documentation for all supported networks and clients.
-- Support for custom networks.
-- When generating new mnemonic, show it without a trace.
-=======
 ## [v1.0.0] - 2023-3-23
 
 ### Added
 
 - Add `generate` command to generate only an execution, consensus, or validator setup code.
->>>>>>> 34180a65
 - Support import slashing protection interchange data [EIP-3076](https://eips.ethereum.org/EIPS/eip-3076)
   while running the setup with the `cli` command or with the new command `slashing-import`.
 - Support export slashing protection interchange data [EIP-3076](https://eips.ethereum.org/EIPS/eip-3076)
   with the new command `slashing-export`.
 - Support the new command `run`, used to run all the services generated.
 - Support for PPA packaging (apt install).
-<<<<<<< HEAD
-- Added flag `--container-tag` to add a suffix to sedge containers name.
-=======
 - Add flag `--container-tag` to add a suffix to sedge containers name.
->>>>>>> 34180a65
 - Support the new command `import-key` to import validator keys in an existing configuration.
 - New command to check dependencies: `sedge deps check`
 - New command to install dependencies: `sedge deps install`
 - All the commands that needs dependencies will check if they are installed
   as a pre-requisite. If not, the command will fail and suggest to run `sedge deps check`.
-<<<<<<< HEAD
-
-### Changed
-
-- Updated Checkpoint Sync Url for Goerli.
-- Updated installation script for docker and docker compose in Linux flavours.
-- Use newed created action for JWT secret handling.
-- Fixed validator restart failure. Validator never restarts, but has a better and safer start-up method:
-  - Validator waits a grace period (2 epochs) before starting.
-  - Validator waits for the consensus sync to finish: verifying that the `/eth/v1/node/health` consensus endpoint returns with the HTTP code 200 in the newly added `consensus-health` docker-compose service with the docker-compose `healthcheck` condition so that the validator waits for the consensus be healthy. This replace the older track sync method.
-- Removed `v` from the tag on release scripts. Now we should use `Tag=v1.0.0` instead of `Tag=1.0.0`.
-- Rename sedge data directory name to `sedge-data` instead of `docker-compose-scripts`.
-- Refactor `sedge cli` command to use the new sedge actions in a more interactive way.
-- Update mev-boost relay URLs.
-=======
 - Documentation for all supported networks and clients.
 - Add guides and descriptions for new commands in the Documentation.
 - When generating new mnemonic, show it without a trace in the Terminal.
@@ -69,7 +42,6 @@
 - Updated Checkpoint Sync Url for Goerli.
 - Use new created action for JWT secret handling.
 - Removed `v` from the tag on release scripts. Now we should use `Tag=v1.0.0` instead of `Tag=1.0.0`.
->>>>>>> 34180a65
 
 ### Removed
 
