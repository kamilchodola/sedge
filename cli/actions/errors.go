--- conflicted
+++ resolved
@@ -21,11 +21,11 @@
 )
 
 var (
-<<<<<<< HEAD
 	ErrUnsupportedValidatorClient   = errors.New("unsupported validator client")
 	ErrCreatingContextDir           = errors.New("error creating context dir")
 	ErrValidatorImportCtBadExitCode = errors.New("validator import container exited with non-zero exit code")
 	ErrUnknownLodestarPreset        = errors.New("unknown lodestar preset")
+	ErrorNetworkNotFound            = errors.New("network not found")
 )
 
 func newErrValidatorImportCtBadExitCode(ctId string, exitCode int64) error {
@@ -34,9 +34,4 @@
 
 func newErrUnknownLodestarPreset(network string) error {
 	return fmt.Errorf("%w for network %s", ErrUnknownLodestarPreset, network)
-}
-=======
-	ErrUnsupportedValidatorClient = errors.New("unsupported validator client")
-	ErrorNetworkNotFound          = errors.New("network not found")
-)
->>>>>>> f02687dc
+}