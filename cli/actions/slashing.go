/*
Copyright 2022 Nethermind

Licensed under the Apache License, Version 2.0 (the "License");
you may not use this file except in compliance with the License.
You may obtain a copy of the License at

	http://www.apache.org/licenses/LICENSE-2.0

Unless required by applicable law or agreed to in writing, software
distributed under the License is distributed on an "AS IS" BASIS,
WITHOUT WARRANTIES OR CONDITIONS OF ANY KIND, either express or implied.
See the License for the specific language governing permissions and
limitations under the License.
*/
package actions

import (
	"context"
	"fmt"
	"path"
	"path/filepath"

	"github.com/NethermindEth/sedge/configs"
	"github.com/NethermindEth/sedge/internal/pkg/services"
	"github.com/NethermindEth/sedge/internal/utils"
	"github.com/docker/docker/api/types"
	"github.com/docker/docker/api/types/container"
	"github.com/docker/docker/api/types/network"
	"github.com/docker/docker/client"
	v1 "github.com/opencontainers/image-spec/specs-go/v1"
	log "github.com/sirupsen/logrus"
)

const SlashingImportFile string = "slashing-import.json"

type SlashingImportOptions struct {
	ValidatorClient string
	Network         string
	StopValidator   bool
	StartValidator  bool
	GenerationPath  string
	From            string
	ContainerTag    string
}

func containerNameAndTag(containerName, tag string) string {
	if tag != "" {
		return containerName + "_" + tag
	}
	return containerName
}

func (s *sedgeActions) ImportSlashingInterchangeData(options SlashingImportOptions) error {
	validatorContainerName := containerNameAndTag(services.DefaultSedgeValidatorClient, options.ContainerTag)
	// Check validator container exists
	_, err := s.serviceManager.ContainerId(validatorContainerName)
	if err != nil {
		return err
	}
	previouslyRunning, err := s.serviceManager.IsRunning(validatorContainerName)
	if err != nil {
		return err
	}
	// Stop validator
<<<<<<< HEAD
	log.Info("Stopping validator client")
	if err := s.serviceManager.Stop(validatorContainerName); err != nil {
		return err
=======
	if previouslyRunning {
		log.Info("Stopping validator client...")
		if err := s.serviceManager.Stop(services.ServiceCtValidator); err != nil {
			return err
		}
		log.Info("Validator client stopped.")
>>>>>>> f02687dc
	}

	// Copy slashing data to generation path
	slashingDataPath := path.Join(options.GenerationPath, configs.ValidatorDir, SlashingImportFile)
	log.Debugf("Copying slashing data file from %s to %s", options.From, slashingDataPath)
	if err := utils.CopyFile(options.From, slashingDataPath); err != nil {
		return err
	}

	var cmd []string
	switch options.ValidatorClient {
	case "prysm":
		cmd = []string{
			"--", "slashing-protection-history",
			"import",
			"--accept-terms-of-use",
			"--" + options.Network,
			"--datadir=/data",
			"--slashing-protection-json-file=/data/slashing-import.json",
		}
	case "lighthouse":
		cmd = []string{
			"lighthouse", "account", "validator", "slashing-protection", "import",
			"--network", options.Network,
			"--datadir", "/data",
			"/data/slashing-import.json",
		}
	case "lodestar":
		cmd = []string{
			"validator", "slashing-protection", "import",
			"--network", options.Network,
			"--dataDir", "/data/validator",
			"--file", "/data/validator/slashing-import.json",
		}
	case "teku":
		cmd = []string{
			"slashing-protection",
			"import",
			"--data-path=/data",
			"--from=/data/slashing-import.json",
		}
	default:
		return fmt.Errorf("%w: %s", ErrUnsupportedValidatorClient, options.ValidatorClient)
	}
	log.Infof("Importing slashing data to client %s from %s", options.ValidatorClient, options.From)
	if err := runSlashingContainer(s.dockerClient, s.serviceManager, cmd, validatorContainerName); err != nil {
		return err
	}

	// Run validator again
	if (previouslyRunning && !options.StopValidator) || options.StartValidator {
<<<<<<< HEAD
		log.Info("the validator container is being restarted")
		if err := s.serviceManager.Start(validatorContainerName); err != nil {
=======
		log.Info("The validator container is being restarted")
		if err := s.serviceManager.Start(services.ServiceCtValidator); err != nil {
>>>>>>> f02687dc
			return err
		}
		log.Info("Validator started.")
	}
	return nil
}

type SlashingExportOptions struct {
	ValidatorClient string
	Network         string
	StopValidator   bool
	StartValidator  bool
	GenerationPath  string
	Out             string
	ContainerTag    string
}

func (s *sedgeActions) ExportSlashingInterchangeData(options SlashingExportOptions) error {
	validatorContainerName := containerNameAndTag(services.DefaultSedgeValidatorClient, options.ContainerTag)
	// Check validator container exists
	_, err := s.serviceManager.ContainerId(validatorContainerName)
	if err != nil {
		return err
	}
	previouslyRunning, err := s.serviceManager.IsRunning(validatorContainerName)
	if err != nil {
		return err
	}
	// Stop validator client
<<<<<<< HEAD
	log.Info("Stopping validator client")
	if err := s.serviceManager.Stop(validatorContainerName); err != nil {
		return err
=======
	if previouslyRunning {
		log.Info("Stopping validator client")
		if err := s.serviceManager.Stop(services.ServiceCtValidator); err != nil {
			return err
		}
		log.Info("Validator client stopped.")
>>>>>>> f02687dc
	}

	var cmd []string
	switch options.ValidatorClient {
	case "prysm":
		cmd = []string{
			"--", "slashing-protection-history",
			"export",
			"--accept-terms-of-use",
			"--" + options.Network,
			"--datadir=/data",
			"--slashing-protection-export-dir=/data",
		}
	case "lighthouse":
		cmd = []string{
			"lighthouse", "account", "validator", "slashing-protection", "export",
			"--network", options.Network,
			"--datadir", "/data",
			"/data/slashing_protection.json",
		}
	case "lodestar":
		cmd = []string{
			"validator", "slashing-protection", "export",
			"--network", options.Network,
			"--dataDir", "/data/validator",
			"--file", "/data/validator/slashing_protection.json",
		}
	case "teku":
		cmd = []string{
			"slashing-protection",
			"export",
			"--data-path=/data",
			"--to=/data/slashing_protection.json",
		}
	default:
		return fmt.Errorf("%w: %s", ErrUnsupportedValidatorClient, options.ValidatorClient)
	}
	log.Infof("Exporting slashing data from client %s", options.ValidatorClient)
	if err := runSlashingContainer(s.dockerClient, s.serviceManager, cmd, validatorContainerName); err != nil {
		return err
	}
	copyFrom := filepath.Join(options.GenerationPath, configs.ValidatorDir, "slashing_protection.json")
	log.Debugf("Copying slashing data file from %s to %s", copyFrom, options.Out)
	if err := utils.CopyFile(copyFrom, options.Out); err != nil {
		return err
	}

	// Run validator again
	if (previouslyRunning && !options.StopValidator) || options.StartValidator {
<<<<<<< HEAD
		log.Info("the validator container is being restarted")
		if err := s.serviceManager.Start(validatorContainerName); err != nil {
=======
		log.Info("The validator container is being restarted...")
		if err := s.serviceManager.Start(services.ServiceCtValidator); err != nil {
>>>>>>> f02687dc
			return err
		}
		log.Info("Validator started.")
	}
	return nil
}

func runSlashingContainer(dockerClient client.APIClient, serviceManager services.ServiceManager, cmd []string,
	validatorContainerName string) error {
	validatorImage, err := serviceManager.Image(validatorContainerName)
	if err != nil {
		return err
	}
	log.Debugf("Creating %s container", services.ServiceCtSlashingData)
	ct, err := dockerClient.ContainerCreate(context.Background(),
		&container.Config{
			Image: validatorImage,
			Cmd:   cmd,
		},
		&container.HostConfig{
			VolumesFrom: []string{validatorContainerName},
		},
		&network.NetworkingConfig{},
		&v1.Platform{},
		services.ServiceCtSlashingData,
	)
	if err != nil {
		return err
	}
	log.Debugf("Slashing protection container id: %s", ct.ID)
	ctExit, errChan := serviceManager.Wait(services.ServiceCtSlashingData, container.WaitConditionNextExit)
	log.Info("The slashing protection container is starting...")
	if err := dockerClient.ContainerStart(context.Background(), ct.ID, types.ContainerStartOptions{}); err != nil {
		return err
	}
	for {
		select {
		case exitResult := <-ctExit:
			if exitResult.StatusCode != 0 {
				return fmt.Errorf("slashing protection container ends with status code %d, check container %s logs for more details", exitResult.StatusCode, ct.ID)
			}
			log.Info("The slashing container ends successfully.")
			return deleteContainer(dockerClient, ct.ID)
		case exitErr := <-errChan:
			return exitErr
		}
	}
}

func deleteContainer(dockerClient client.APIClient, container string) error {
	log.Debugf("Removing container %s", container)
	if err := dockerClient.ContainerRemove(context.Background(), container, types.ContainerRemoveOptions{}); err != nil {
		return fmt.Errorf("error removing container %s: %w", container, err)
	}
	return nil
}<|MERGE_RESOLUTION|>--- conflicted
+++ resolved
@@ -63,18 +63,12 @@
 		return err
 	}
 	// Stop validator
-<<<<<<< HEAD
-	log.Info("Stopping validator client")
-	if err := s.serviceManager.Stop(validatorContainerName); err != nil {
-		return err
-=======
 	if previouslyRunning {
 		log.Info("Stopping validator client...")
-		if err := s.serviceManager.Stop(services.ServiceCtValidator); err != nil {
+		if err := s.serviceManager.Stop(validatorContainerName); err != nil {
 			return err
 		}
 		log.Info("Validator client stopped.")
->>>>>>> f02687dc
 	}
 
 	// Copy slashing data to generation path
@@ -126,13 +120,8 @@
 
 	// Run validator again
 	if (previouslyRunning && !options.StopValidator) || options.StartValidator {
-<<<<<<< HEAD
-		log.Info("the validator container is being restarted")
+		log.Info("The validator container is being restarted")
 		if err := s.serviceManager.Start(validatorContainerName); err != nil {
-=======
-		log.Info("The validator container is being restarted")
-		if err := s.serviceManager.Start(services.ServiceCtValidator); err != nil {
->>>>>>> f02687dc
 			return err
 		}
 		log.Info("Validator started.")
@@ -162,18 +151,12 @@
 		return err
 	}
 	// Stop validator client
-<<<<<<< HEAD
-	log.Info("Stopping validator client")
-	if err := s.serviceManager.Stop(validatorContainerName); err != nil {
-		return err
-=======
 	if previouslyRunning {
 		log.Info("Stopping validator client")
-		if err := s.serviceManager.Stop(services.ServiceCtValidator); err != nil {
+		if err := s.serviceManager.Stop(validatorContainerName); err != nil {
 			return err
 		}
 		log.Info("Validator client stopped.")
->>>>>>> f02687dc
 	}
 
 	var cmd []string
@@ -223,13 +206,8 @@
 
 	// Run validator again
 	if (previouslyRunning && !options.StopValidator) || options.StartValidator {
-<<<<<<< HEAD
-		log.Info("the validator container is being restarted")
+		log.Info("The validator container is being restarted...")
 		if err := s.serviceManager.Start(validatorContainerName); err != nil {
-=======
-		log.Info("The validator container is being restarted...")
-		if err := s.serviceManager.Start(services.ServiceCtValidator); err != nil {
->>>>>>> f02687dc
 			return err
 		}
 		log.Info("Validator started.")
