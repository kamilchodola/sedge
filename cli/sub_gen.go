/*
Copyright 2022 Nethermind

Licensed under the Apache License, Version 2.0 (the "License");
you may not use this file except in compliance with the License.
You may obtain a copy of the License at

	http://www.apache.org/licenses/LICENSE-2.0

Unless required by applicable law or agreed to in writing, software
distributed under the License is distributed on an "AS IS" BASIS,
WITHOUT WARRANTIES OR CONDITIONS OF ANY KIND, either express or implied.
See the License for the specific language governing permissions and
limitations under the License.
*/
package cli

import (
	"errors"
	"fmt"

	"github.com/NethermindEth/sedge/cli/actions"
	"github.com/spf13/cobra"
)

var ErrCustomFlagsUsedWithoutCustomNetwork = errors.New("custom flags used without --network custom")

func validateCustomNetwork(flags *CustomFlags, net string) error {
	if net != "custom" {
		if len(flags.customChainSpec) != 0 || len(flags.customNetworkConfig) != 0 ||
			len(flags.customGenesis) != 0 || len(flags.customDeployBlock) != 0 {
			// TODO add error on expected place
			return ErrCustomFlagsUsedWithoutCustomNetwork
		}
	}
	return nil
}

func FullNodeSubCmd(sedgeAction actions.SedgeActions) *cobra.Command {
	var flags GenCmdFlags

	cmd := &cobra.Command{
		Use:   "full-node [flags]",
		Short: "Generate a full node config, with or without a validator",
		Long: `Generate a docker-compose and an environment file with a full node configuration.

It will not generate a validator configuration if the --no-validator flag is set to true.

On mainnet, sepolia and goerli, mev-boost will be activated by default unless you run it with --no-mev-boost flag.

If you don't provide a execution, consensus or validator client, it will be chosen randomly. If one of the consensus or validator is provided, but the other one is omitted, then the same pair of clients will be used for both consensus and validator.

Additionally, you can use this syntax '<CLIENT>:<DOCKER_IMAGE>' to override the docker image used for the client, for example 'sedge generate full-node --execution nethermind:docker.image'. If you want to use the default docker image, just use the client name`,
		Args: cobra.NoArgs,
		PreRunE: func(cmd *cobra.Command, args []string) error {

			if err := validateCustomNetwork(&flags.CustomFlags, network); err != nil {
				return err
			}
			return preValidationGenerateCmd(network, logging, &flags)
		},
		RunE: func(cmd *cobra.Command, args []string) error {
<<<<<<< HEAD
			services := []string{execution, consensus}
			if !flags.noValidator {
				services = append(services, validator)
			}
			if !flags.noMev && !flags.noValidator {
				services = append(services, mevBoost)
			}
			if flags.optimismEnabled {
				services = append(services, optimism)
			}
			if flags.consensusName == "" {
				flags.consensusName = flags.validatorName
			} else if flags.validatorName == "" {
				flags.validatorName = flags.consensusName
=======
			services := []string{}
			if validatePOANetwork(network) == nil {
				services = append(services, execution)

			} else {

				services = append(services, execution, consensus)

				if !flags.noValidator {
					services = append(services, validator)
				}

				if !flags.noMev && !flags.noValidator {
					services = append(services, mevBoost)
				}
				if flags.consensusName == "" {
					flags.consensusName = flags.validatorName
				} else if flags.validatorName == "" {
					flags.validatorName = flags.consensusName
				}
>>>>>>> c990bfaa
			}

			return runGenCmd(cmd.OutOrStdout(), &flags, sedgeAction, services)
		},
	}
	// Bind flags
	cmd.Flags().StringVarP(&flags.consensusName, "consensus", "c", "", "Consensus engine client, e.g. teku, lodestar, prysm, lighthouse, Nimbus. Additionally, you can use this syntax '<CLIENT>:<DOCKER_IMAGE>' to override the docker image used for the client. If you want to use the default docker image, just use the client name")
	cmd.Flags().StringVarP(&flags.executionName, "execution", "e", "", "Execution engine client, e.g. geth, nethermind, besu, erigon. Additionally, you can use this syntax '<CLIENT>:<DOCKER_IMAGE>' to override the docker image used for the client. If you want to use the default docker image, just use the client name")
	cmd.Flags().StringVarP(&flags.validatorName, "validator", "v", "", "Validator engine client, e.g. teku, lodestar, prysm, lighthouse, Nimbus. Additionally, you can use this syntax '<CLIENT>:<DOCKER_IMAGE>' to override the docker image used for the client. If you want to use the default docker image, just use the client name")
	cmd.Flags().BoolVar(&flags.latestVersion, "latest", false, "Use the latest version of clients. This sets the \"latest\" tag on the client's docker images. Latest version might not work.")
	cmd.Flags().StringVar(&flags.checkpointSyncUrl, "checkpoint-sync-url", "", "Initial state endpoint (trusted synced consensus endpoint) for the consensus client to sync from a finalized checkpoint. Provide faster sync process for the consensus client and protect it from long-range attacks affored by Weak Subjetivity. Each network has a default checkpoint sync url.")
	cmd.Flags().StringVar(&flags.feeRecipient, "fee-recipient", "", "Suggested fee recipient. Is a 20-byte Ethereum address which the execution layer might choose to set as the coinbase and the recipient of other fees or rewards. There is no guarantee that an execution node will use the suggested fee recipient to collect fees, it may use any address it chooses. It is assumed that an honest execution node will use the suggested fee recipient, but users should note this trust assumption")
	cmd.Flags().BoolVar(&flags.noMev, "no-mev-boost", false, "Not use mev-boost if supported")
	cmd.Flags().StringVarP(&flags.mevImage, "mev-boost-image", "m", "", "Custom docker image to use for Mev Boost. Example: 'sedge generate full-node --mev-boost-image flashbots/mev-boost:latest-portable'")
	cmd.Flags().StringSliceVar(&flags.relayURLs, "relay-urls", []string{}, "List of comma separated relay URLs used to connect to mev relay. Example: 'sedge generate full-node --relay-urls=https://0xac6e77dfe25ecd6110b8e780608cce0dab71fdd5ebea22a16c0205200f2f8e2e3ad3b71d3499c54ad14d6c21b41a37ae@boost-relay.flashbots.net,https://0xa1559ace749633b997cb3fdacffb890aeebdb0f5a3b6aaa7eeeaf1a38af0a8fe88b9e4b1f61f236d2e64d95733327a62@relay.ultrasound.money'")
	cmd.Flags().BoolVar(&flags.noValidator, "no-validator", false, "Exclude the validator from the full node setup. Designed for execution and consensus nodes setup without a validator node. Exclude also the validator from other flags. If set, mev-boost will not be used.")
	cmd.Flags().StringVar(&flags.jwtPath, "jwt-secret-path", "", "Path to the JWT secret file")
	cmd.Flags().StringVar(&flags.graffiti, "graffiti", "", "Graffiti to be used by the validator")
	cmd.Flags().BoolVar(&flags.mapAllPorts, "map-all", false, "Map all clients ports to host. Use with care. Useful to allow remote access to the clients")
	cmd.Flags().StringSliceVar(&flags.fallbackEL, "fallback-execution-urls", []string{}, "Fallback/backup execution endpoints for the consensus client. Not supported by Teku. Example: 'sedge generate full-node -r --fallback-execution=https://mainnet.infura.io/v3/YOUR-PROJECT-ID,https://eth-mainnet.alchemyapi.io/v2/YOUR-PROJECT-ID'")
	cmd.Flags().StringArrayVar(&flags.elExtraFlags, "el-extra-flag", []string{}, "Additional flag to configure the execution client service in the generated docker-compose script. Example: 'sedge generate full-node --el-extra-flag \"<flag1>=value1\" --el-extra-flag \"<flag2>=\\\"value2\\\"\"'")
	cmd.Flags().StringArrayVar(&flags.clExtraFlags, "cl-extra-flag", []string{}, "Additional flag to configure the consensus client service in the generated docker-compose script. Example: 'sedge generate full-node --cl-extra-flag \"<flag1>=value1\" --cl-extra-flag \"<flag2>=\\\"value2\\\"\"'")
	cmd.Flags().StringArrayVar(&flags.vlExtraFlags, "vl-extra-flag", []string{}, "Additional flag to configure the validator client service in the generated docker-compose script. Example: 'sedge generate full-node --vl-extra-flag \"<flag1>=value1\" --vl-extra-flag \"<flag2>=\\\"value2\\\"\"'")
	cmd.Flags().StringVar(&flags.customChainSpec, "custom-chainSpec", "", "File path or url to use as custom network chainSpec for execution client.")
	cmd.Flags().StringVar(&flags.customNetworkConfig, "custom-config", "", "File path or url to use as custom network config file for consensus client.")
	cmd.Flags().StringVar(&flags.customGenesis, "custom-genesis", "", "File path or url to use as custom network genesis for consensus client.")
	cmd.Flags().StringVar(&flags.customDeployBlock, "custom-deploy-block", "", "Custom network deploy block to use for consensus client.")
	cmd.Flags().IntVar(&flags.waitEpoch, "wait-epoch", 1, "Number of epochs to wait before starting and restarting of the validator client.")
	cmd.Flags().StringSliceVar(&flags.customEnodes, "execution-bootnodes", []string{}, "List of comma separated enodes to use as custom network peers for execution client.")
	cmd.Flags().StringSliceVar(&flags.customEnrs, "consensus-bootnodes", []string{}, "List of comma separated enrs to use as custom network peers for consensus client.")
	cmd.Flags().BoolVar(&flags.optimismEnabled, "op-enabled", false, "Use optimism if supported")
	cmd.Flags().StringVar(&flags.optimismName, "op-image", "", "Optimism consensus client image.")
	cmd.Flags().StringVar(&flags.optimismExecutionName, "op-neth-image", "", "Image name set for nethermind client to be used with optimism.")
	cmd.Flags().StringArrayVar(&flags.elOpExtraFlags, "el-op-extra-flag", []string{}, "Additional flag to configure the execution client for optimism service in the generated docker-compose script. Example: 'sedge generate full-node --el-extra-flag \"<flag1>=value1\" --el-extra-flag \"<flag2>=\\\"value2\\\"\"'")
	cmd.Flags().StringArrayVar(&flags.elOpExtraFlags, "op-extra-flag", []string{}, "Additional flag to configure the optimism client service in the generated docker-compose script. Example: 'sedge generate full-node --el-extra-flag \"<flag1>=value1\" --el-extra-flag \"<flag2>=\\\"value2\\\"\"'")
	cmd.Flags().SortFlags = false
	return cmd
}

func OpFullNodeSubCmd(sedgeAction actions.SedgeActions) *cobra.Command {
	var flags GenCmdFlags

	cmd := &cobra.Command{
		Use:   "op-full-node [flags]",
		Short: "Generate a full node config, with or without a validator",
		Long: `Generate a docker-compose and an environment file with a full node configuration.

It will not generate a validator configuration if the --no-validator flag is set to true.

On mainnet, sepolia and goerli, mev-boost will be activated by default unless you run it with --no-mev-boost flag.

If you don't provide a execution, consensus or validator client, it will be chosen randomly. If one of the consensus or validator is provided, but the other one is omitted, then the same pair of clients will be used for both consensus and validator.

Additionally, you can use this syntax '<CLIENT>:<DOCKER_IMAGE>' to override the docker image used for the client, for example 'sedge generate full-node --execution nethermind:docker.image'. If you want to use the default docker image, just use the client name`,
		Args: cobra.NoArgs,
		PreRunE: func(cmd *cobra.Command, args []string) error {
			if err := validateCustomNetwork(&flags.CustomFlags, network); err != nil {
				return err
			}
			return preValidationGenerateCmd(network, logging, &flags)
		},
		RunE: func(cmd *cobra.Command, args []string) error {
			services := []string{execution, consensus, optimism}
			if flags.consensusName == "" {
				flags.consensusName = flags.validatorName
			} else if flags.validatorName == "" {
				flags.validatorName = flags.consensusName
			}
			return runGenCmd(cmd.OutOrStdout(), &flags, sedgeAction, services)
		},
	}
	// Bind flags
	cmd.Flags().StringVarP(&flags.consensusName, "consensus", "c", "", "Consensus engine client, e.g. teku, lodestar, prysm, lighthouse, Nimbus. Additionally, you can use this syntax '<CLIENT>:<DOCKER_IMAGE>' to override the docker image used for the client. If you want to use the default docker image, just use the client name")
	cmd.Flags().StringVar(&flags.optimismName, "op-image", "", "Optimism consensus client image.")
	cmd.Flags().StringVarP(&flags.executionName, "execution", "e", "", "Execution engine client, e.g. geth, nethermind, besu, erigon. Additionally, you can use this syntax '<CLIENT>:<DOCKER_IMAGE>' to override the docker image used for the client. If you want to use the default docker image, just use the client name")
	cmd.Flags().BoolVar(&flags.latestVersion, "latest", false, "Use the latest version of clients. This sets the \"latest\" tag on the client's docker images. Latest version might not work.")
	cmd.Flags().StringVar(&flags.checkpointSyncUrl, "checkpoint-sync-url", "", "Initial state endpoint (trusted synced consensus endpoint) for the consensus client to sync from a finalized checkpoint. Provide faster sync process for the consensus client and protect it from long-range attacks affored by Weak Subjetivity. Each network has a default checkpoint sync url.")
	cmd.Flags().StringVar(&flags.feeRecipient, "fee-recipient", "", "Suggested fee recipient. Is a 20-byte Ethereum address which the execution layer might choose to set as the coinbase and the recipient of other fees or rewards. There is no guarantee that an execution node will use the suggested fee recipient to collect fees, it may use any address it chooses. It is assumed that an honest execution node will use the suggested fee recipient, but users should note this trust assumption")
	cmd.Flags().StringVar(&flags.jwtPath, "jwt-secret-path", "", "Path to the JWT secret file")
	cmd.Flags().BoolVar(&flags.mapAllPorts, "map-all", false, "Map all clients ports to host. Use with care. Useful to allow remote access to the clients")
	cmd.Flags().StringSliceVar(&flags.fallbackEL, "fallback-execution-urls", []string{}, "Fallback/backup execution endpoints for the consensus client. Not supported by Teku. Example: 'sedge generate full-node -r --fallback-execution=https://mainnet.infura.io/v3/YOUR-PROJECT-ID,https://eth-mainnet.alchemyapi.io/v2/YOUR-PROJECT-ID'")
	cmd.Flags().StringArrayVar(&flags.elExtraFlags, "el-extra-flag", []string{}, "Additional flag to configure the execution client service in the generated docker-compose script. Example: 'sedge generate full-node --el-extra-flag \"<flag1>=value1\" --el-extra-flag \"<flag2>=\\\"value2\\\"\"'")
	cmd.Flags().StringArrayVar(&flags.elOpExtraFlags, "el-op-extra-flag", []string{}, "Additional flag to configure the execution client for optimism service in the generated docker-compose script. Example: 'sedge generate full-node --el-extra-flag \"<flag1>=value1\" --el-extra-flag \"<flag2>=\\\"value2\\\"\"'")
	cmd.Flags().StringArrayVar(&flags.elOpExtraFlags, "op-extra-flag", []string{}, "Additional flag to configure the optimism client service in the generated docker-compose script. Example: 'sedge generate full-node --el-extra-flag \"<flag1>=value1\" --el-extra-flag \"<flag2>=\\\"value2\\\"\"'")
	cmd.Flags().StringArrayVar(&flags.clExtraFlags, "cl-extra-flag", []string{}, "Additional flag to configure the consensus client service in the generated docker-compose script. Example: 'sedge generate full-node --cl-extra-flag \"<flag1>=value1\" --cl-extra-flag \"<flag2>=\\\"value2\\\"\"'")
	cmd.Flags().StringSliceVar(&flags.customEnodes, "execution-bootnodes", []string{}, "List of comma separated enodes to use as custom network peers for execution client.")
	cmd.Flags().StringSliceVar(&flags.customEnrs, "consensus-bootnodes", []string{}, "List of comma separated enrs to use as custom network peers for consensus client.")

	cmd.Flags().SortFlags = false
	return cmd
}

func ExecutionSubCmd(sedgeAction actions.SedgeActions) *cobra.Command {
	var flags GenCmdFlags

	cmd := &cobra.Command{
		Use:   "execution [flags] [args]",
		Short: "Generate a execution node config",
		Long: "Generate a docker-compose and an environment file with a execution node configuration.\n" +
			"Valid args: name of execution clients according to network\n\n" +
			"Should be one of: nethermind, geth, besu, erigon. If you don't provide one, it will chosen randomly.\n" +
			"Additionally, you can use this syntax '<CLIENT>:<DOCKER_IMAGE>' to override the docker image used for the client, for example 'sedge generate execution nethermind:docker.image'. If you want to use the default docker image, just use the client name",
		Args: func(cmd *cobra.Command, args []string) error {
			if len(args) > 0 {
				if cobra.ExactArgs(1)(cmd, args) != nil {
					return errors.New("requires one argument")
				}
				flags.executionName = args[0]
			}
			return nil
		},
		PreRunE: func(cmd *cobra.Command, args []string) error {
			if err := validateCustomNetwork(&flags.CustomFlags, network); err != nil {
				return err
			}
			return preValidationGenerateCmd(network, logging, &flags)
		},
		RunE: func(cmd *cobra.Command, args []string) error {
			return runGenCmd(cmd.OutOrStdout(), &flags, sedgeAction, []string{execution})
		},
	}

	// Bind flags
	cmd.Flags().BoolVar(&flags.latestVersion, "latest", false, "Use the latest version of clients. This sets the \"latest\" tag on the client's docker images. Latest version might not work.")
	cmd.Flags().StringVar(&flags.jwtPath, "jwt-secret-path", "", "Path to the JWT secret file")
	cmd.Flags().BoolVar(&flags.mapAllPorts, "map-all", false, "Map all clients ports to host. Use with care. Useful to allow remote access to the clients")
	cmd.Flags().StringVar(&flags.customChainSpec, "custom-chainSpec", "", "File path or url to use as custom network chainSpec for execution client.")
	cmd.Flags().StringSliceVar(&flags.customEnodes, "execution-bootnodes", []string{}, "List of comma separated enodes to use as custom network peers for execution client.")
	cmd.Flags().StringArrayVar(&flags.elExtraFlags, "el-extra-flag", []string{}, "Additional flag to configure the execution client service in the generated docker-compose script. Example: 'sedge generate consensus--el-extra-flag \"<flag1>=value1\" --el-extra-flag \"<flag2>=\\\"value2\\\"\"'")
	cmd.Flags().SortFlags = false
	return cmd
}

func ConsensusSubCmd(sedgeAction actions.SedgeActions) *cobra.Command {
	var flags GenCmdFlags

	cmd := &cobra.Command{
		Use:   "consensus [flags] --execution-api-url <URL> --execution-auth-url <URL> [args]",
		Short: "Generate a consensus node config",
		Long: "Generate a docker-compose and an environment file with a consensus node configuration\n" +
			"Valid args: name of execution clients according to network\n\n" +
			"Should be one of: lighthouse, teku, prysm, lodestar. If you don't provide one, it will chosen randomly.\n" +
			"Additionally, you can use this syntax '<CLIENT>:<DOCKER_IMAGE>' to override the docker image used for the client, for example 'sedge generate consensus prysm:docker.image'. If you want to use the default docker image, just use the client name" +
			"\n\n" +
			"Required flags:\n" +
			"- '--execution-api-url'\n" +
			"- '--execution-auth-url'",
		Args: func(cmd *cobra.Command, args []string) error {
			if len(args) > 0 {
				if cobra.ExactArgs(1)(cmd, args) != nil {
					return errors.New("requires one argument")
				}
				flags.consensusName = args[0]
			}
			return nil
		},
		PreRunE: func(cmd *cobra.Command, args []string) error {
			if err := validateCustomNetwork(&flags.CustomFlags, network); err != nil {
				return err
			}
			return preValidationGenerateCmd(network, logging, &flags)
		},
		RunE: func(cmd *cobra.Command, args []string) error {
			return runGenCmd(cmd.OutOrStdout(), &flags, sedgeAction, []string{consensus})
		},
	}
	// Bind flags
	cmd.Flags().BoolVar(&flags.latestVersion, "latest", false, "Use the latest version of clients. This sets the \"latest\" tag on the client's docker images. Latest version might not work.")
	cmd.Flags().StringVar(&flags.executionApiUrl, "execution-api-url", "", "Execution API endpoint for the consensus client. Example: 'sedge generate consensus -r --execution-api-url=https://api.url.endpoint'")
	cmd.Flags().StringVar(&flags.executionAuthUrl, "execution-auth-url", "", "Execution AUTH endpoint for the consensus client. Example: 'sedge generate consensus -r --execution-auth-url=https://auth.url.endpoint'")
	cmd.Flags().StringVar(&flags.checkpointSyncUrl, "checkpoint-sync-url", "", "Initial state endpoint (trusted synced consensus endpoint) for the consensus client to sync from a finalized checkpoint. Provide faster sync process for the consensus client and protect it from long-range attacks affored by Weak Subjetivity. Each network has a default checkpoint sync url.")
	cmd.Flags().StringVar(&flags.feeRecipient, "fee-recipient", "", "Suggested fee recipient. Is a 20-byte Ethereum address which the execution layer might choose to set as the coinbase and the recipient of other fees or rewards. There is no guarantee that an execution node will use the suggested fee recipient to collect fees, it may use any address it chooses. It is assumed that an honest execution node will use the suggested fee recipient, but users should note this trust assumption")
	cmd.Flags().StringVar(&flags.jwtPath, "jwt-secret-path", "", "Path to the JWT secret file")
	cmd.Flags().StringVar(&flags.mevBoostUrl, "mev-boost-url", "", "If you are running a mev boost node, and you want to connect to it, you need to set mev-boost-url, if not set, node will not load any mev boost related config.")
	cmd.Flags().BoolVar(&flags.mapAllPorts, "map-all", false, "Map all clients ports to host. Use with care. Useful to allow remote access to the clients")
	cmd.Flags().StringSliceVar(&flags.fallbackEL, "fallback-execution-urls", []string{}, "Fallback/backup execution endpoints for the consensus client. Not supported by Teku. Example: 'sedge generate consensus --fallback-execution=https://mainnet.infura.io/v3/YOUR-PROJECT-ID,https://eth-mainnet.alchemyapi.io/v2/YOUR-PROJECT-ID'")
	cmd.Flags().StringArrayVar(&flags.clExtraFlags, "cl-extra-flag", []string{}, "Additional flag to configure the consensus client service in the generated docker-compose script. Example: 'sedge generate consensus --cl-extra-flag \"<flag1>=value1\" --cl-extra-flag \"<flag2>=\\\"value2\\\"\"'")
	cmd.Flags().StringVar(&flags.customNetworkConfig, "custom-config", "", "File path or url to use as custom network config file for consensus client.")
	cmd.Flags().StringVar(&flags.customGenesis, "custom-genesis", "", "File path or url to use as custom network genesis for consensus client.")
	cmd.Flags().StringVar(&flags.customDeployBlock, "custom-deploy-block", "", "Custom network deploy block to use for consensus client.")
	cmd.Flags().StringSliceVar(&flags.customEnrs, "consensus-bootnodes", []string{}, "List of comma separated enrs to use as custom network peers for consensus client.")
	err := cmd.MarkFlagRequired("execution-api-url")
	if err != nil {
		return nil
	}
	err = cmd.MarkFlagRequired("execution-auth-url")
	if err != nil {
		return nil
	}
	cmd.Flags().SortFlags = false
	return cmd
}

func ValidatorSubCmd(sedgeAction actions.SedgeActions) *cobra.Command {
	var flags GenCmdFlags

	cmd := &cobra.Command{
		Use:   "validator [flags] --consensus-url <URL> [args]",
		Short: "Generate a validator node config",
		Long: "Generate a docker-compose and an environment file with a validator node configuration\n" +
			"Valid args: name of execution clients according to network\n\n" +
			"Should be one of: lighthouse, teku, prysm, lodestar. If you don't provide one, it will chosen randomly.\n" +
			"Additionally, you can use this syntax '<CLIENT>:<DOCKER_IMAGE>' to override the docker image used for the client, for example 'sedge generate validator prysm:docker.image'. If you want to use the default docker image, just use the client name" +
			"\n\n" +
			"Required flags:\n" +
			"- `--consensus-url`",
		Args: func(cmd *cobra.Command, args []string) error {
			if len(args) > 0 {
				if cobra.ExactArgs(1)(cmd, args) != nil {
					return errors.New("requires one argument")
				}
				flags.validatorName = args[0]
			}
			return nil
		},
		PreRunE: func(cmd *cobra.Command, args []string) error {
			if err := validateCustomNetwork(&flags.CustomFlags, network); err != nil {
				return err
			}
			return preValidationGenerateCmd(network, logging, &flags)
		},
		RunE: func(cmd *cobra.Command, args []string) error {
			flags.noMev = true
			return runGenCmd(cmd.OutOrStdout(), &flags, sedgeAction, []string{validator})
		},
	}
	// Bind flags
	cmd.Flags().BoolVar(&flags.latestVersion, "latest", false, "Use the latest version of clients. This sets the \"latest\" tag on the client's docker images. Latest version might not work.")
	cmd.Flags().StringVar(&flags.consensusApiUrl, "consensus-url", "", "Consensus endpoint for the validator client to connect to. Example: 'sedge generate validator --consensus-url http://localhost:4000'")
	cmd.Flags().StringVar(&flags.feeRecipient, "fee-recipient", "", "Suggested fee recipient. Is a 20-byte Ethereum address which the execution layer might choose to set as the coinbase and the recipient of other fees or rewards. There is no guarantee that an execution node will use the suggested fee recipient to collect fees, it may use any address it chooses. It is assumed that an honest execution node will use the suggested fee recipient, but users should note this trust assumption")
	cmd.Flags().StringVar(&flags.graffiti, "graffiti", "", "Graffiti to be used by the validator")
	cmd.Flags().BoolVar(&flags.mevBoostOnVal, "mev-boost", false, "Use mev-boost while turning on validator node")
	cmd.Flags().StringVar(&flags.customNetworkConfig, "custom-config", "", "File path or url to use as custom network config file for consensus client.")
	cmd.Flags().StringVar(&flags.customGenesis, "custom-genesis", "", "File path or url to use as custom network genesis for consensus client.")
	cmd.Flags().StringVar(&flags.customDeployBlock, "custom-deploy-block", "", "Custom network deploy block to use for consensus client.")
	cmd.Flags().IntVar(&flags.waitEpoch, "wait-epoch", 1, "Number of epochs to wait before starting and restarting of the validator client.")
	cmd.Flags().StringArrayVar(&flags.vlExtraFlags, "vl-extra-flag", []string{}, "Additional flag to configure the validator client service in the generated docker-compose script. Example: 'sedge generate validator --vl-extra-flag \"<flag1>=value1\" --vl-extra-flag \"<flag2>=\\\"value2\\\"\"'")
	err := cmd.MarkFlagRequired("consensus-url")
	if err != nil {
		return nil
	}
	cmd.Flags().SortFlags = false
	return cmd
}

func MevBoostSubCmd(sedgeAction actions.SedgeActions) *cobra.Command {
	var flags GenCmdFlags

	cmd := &cobra.Command{
		Use:   "mev-boost [flags]",
		Short: "Generate a mev-boost node config",
		Long:  "Generate a docker-compose and an environment file with a mev-boost node configuration",
		Args:  cobra.NoArgs,
		PreRunE: func(cmd *cobra.Command, args []string) error {
			return preValidationGenerateCmd(network, logging, &flags)
		},
		RunE: func(cmd *cobra.Command, args []string) error {
			return runGenCmd(cmd.OutOrStdout(), &flags, sedgeAction, []string{mevBoost})
		},
	}
	// Bind flags
	cmd.Flags().StringSliceVar(&flags.relayURLs, "relay-urls", []string{}, "List of comma separated relay URLs used to connect to mev relay. Example: 'sedge generate mev-boost --relay-urls=https://0xac6e77dfe25ecd6110b8e780608cce0dab71fdd5ebea22a16c0205200f2f8e2e3ad3b71d3499c54ad14d6c21b41a37ae@boost-relay.flashbots.net,https://0xa1559ace749633b997cb3fdacffb890aeebdb0f5a3b6aaa7eeeaf1a38af0a8fe88b9e4b1f61f236d2e64d95733327a62@relay.ultrasound.money'")
	cmd.Flags().StringVarP(&flags.mevImage, "mev-boost-image", "m", "", "Custom docker image to use for Mev Boost. Example: 'sedge generate mev-boost --mev-boost-image flashbots/mev-boost:latest-portable'")
	cmd.Flags().StringVarP(&network, "network", "n", "mainnet", "Target network. e.g. mainnet, goerli, sepolia etc.")
	cmd.Flags().SortFlags = false
	return cmd
}

// POA Network Error msg
var ErrNotPOANetworkFlags = errors.New("the provided network is not a poa network")

func validatePOANetwork(network string) error {
	// validating POA network
	found := false
	var networks = []string{"volta", "energyweb"}
	fmt.Printf("Validating network %s\n", network)
	for _, n := range networks {
		if n == network {
			found = true
			break
		}
	}
	if !found {
		return ErrNotPOANetworkFlags
	}
	return nil
}<|MERGE_RESOLUTION|>--- conflicted
+++ resolved
@@ -60,22 +60,6 @@
 			return preValidationGenerateCmd(network, logging, &flags)
 		},
 		RunE: func(cmd *cobra.Command, args []string) error {
-<<<<<<< HEAD
-			services := []string{execution, consensus}
-			if !flags.noValidator {
-				services = append(services, validator)
-			}
-			if !flags.noMev && !flags.noValidator {
-				services = append(services, mevBoost)
-			}
-			if flags.optimismEnabled {
-				services = append(services, optimism)
-			}
-			if flags.consensusName == "" {
-				flags.consensusName = flags.validatorName
-			} else if flags.validatorName == "" {
-				flags.validatorName = flags.consensusName
-=======
 			services := []string{}
 			if validatePOANetwork(network) == nil {
 				services = append(services, execution)
@@ -96,7 +80,9 @@
 				} else if flags.validatorName == "" {
 					flags.validatorName = flags.consensusName
 				}
->>>>>>> c990bfaa
+				if flags.optimismEnabled {
+					services = append(services, optimism)
+				}
 			}
 
 			return runGenCmd(cmd.OutOrStdout(), &flags, sedgeAction, services)
