/*
Copyright 2022 Nethermind

Licensed under the Apache License, Version 2.0 (the "License");
you may not use this file except in compliance with the License.
You may obtain a copy of the License at

	http://www.apache.org/licenses/LICENSE-2.0

Unless required by applicable law or agreed to in writing, software
distributed under the License is distributed on an "AS IS" BASIS,
WITHOUT WARRANTIES OR CONDITIONS OF ANY KIND, either express or implied.
See the License for the specific language governing permissions and
limitations under the License.
*/
package main

import (
	"log"
	"os"
	"runtime"

	"github.com/NethermindEth/sedge/cli"
	"github.com/NethermindEth/sedge/cli/actions"
	"github.com/NethermindEth/sedge/cli/prompts"
	"github.com/NethermindEth/sedge/configs"
	"github.com/NethermindEth/sedge/internal/pkg/commands"
	"github.com/NethermindEth/sedge/internal/pkg/services"
	"github.com/docker/docker/client"
)

func main() {
	// Init configs
	configs.InitNetworksConfigs()
	// Commands Runner
	cmdRunner := commands.NewCMDRunner(commands.CMDRunnerOptions{
		RunAsAdmin: runtime.GOOS == "linux",
	})
	// Prompt used to interact with the user input
	prompt := prompts.NewPromptCli()
	dockerClient, err := client.NewClientWithOpts(client.FromEnv)
	if err != nil {
		log.Fatal(err)
	}
	defer dockerClient.Close()
	serviceManager := services.NewServiceManager(dockerClient)
	sedgeActions := actions.NewSedgeActions(dockerClient, serviceManager, cmdRunner)
	sedgeCmd := cli.RootCmd()
	sedgeCmd.AddCommand(
		cli.CliCmd(cmdRunner, prompt, serviceManager, sedgeActions),
		cli.KeysCmd(cmdRunner, prompt),
		cli.DownCmd(cmdRunner),
		cli.ClientsCmd(),
		cli.NetworksCmd(),
		cli.LogsCmd(cmdRunner),
		cli.VersionCmd(),
		cli.SlashingExportCmd(sedgeActions),
		cli.SlashingImportCmd(sedgeActions),
		cli.RunCmd(cmdRunner, sedgeActions),
<<<<<<< HEAD
		cli.ImportKeysCmd(sedgeActions),
=======
		cli.GenerateCmd(sedgeActions),
>>>>>>> f02687dc
	)
	if err := sedgeCmd.Execute(); err != nil {
		os.Exit(1)
	}
}<|MERGE_RESOLUTION|>--- conflicted
+++ resolved
@@ -57,11 +57,8 @@
 		cli.SlashingExportCmd(sedgeActions),
 		cli.SlashingImportCmd(sedgeActions),
 		cli.RunCmd(cmdRunner, sedgeActions),
-<<<<<<< HEAD
 		cli.ImportKeysCmd(sedgeActions),
-=======
 		cli.GenerateCmd(sedgeActions),
->>>>>>> f02687dc
 	)
 	if err := sedgeCmd.Execute(); err != nil {
 		os.Exit(1)
