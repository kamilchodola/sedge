--- conflicted
+++ resolved
@@ -21,13 +21,6 @@
 }
 
 type NetworkConfig struct {
-<<<<<<< HEAD
-	Name               string
-	RequireJWT         bool
-	NetworkService     string
-	GenesisForkVersion string
-	SupportsMEVBoost   bool
-=======
 	Name                      string
 	RequireJWT                bool
 	NetworkService            string
@@ -39,5 +32,5 @@
 	DefaultCustomConfigSrc    string
 	DefaultCustomGenesisSrc   string
 	DefaultCustomDeployBlock  string
->>>>>>> f02687dc
+	SupportsMEVBoost          bool
 }