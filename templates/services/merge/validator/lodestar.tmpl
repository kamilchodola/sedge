--- conflicted
+++ resolved
@@ -1,30 +1,5 @@
 {{/* lodestar.tmpl */}}
 {{ define "validator" }}
-<<<<<<< HEAD
-=======
-  validator-import:
-    container_name: validator-import-client
-    image: ${VL_IMAGE_VERSION}
-    networks:
-      - sedge
-    volumes:
-      - ${KEYSTORE_DIR}:/keystore
-      - ${VL_DATA_DIR}:/data{{if .CustomConsensusConfigs}}{{if .CustomNetworkConfigPath}}
-      - {{.CustomNetworkConfigPath}}:/network_config/config.yaml{{end}}{{end}}
-    command: |
-      validator import
-      --preset=${VL_LODESTAR_PRESET}{{if not .CustomConsensusConfigs}}
-      --network={{if .SplittedNetwork}}${CL_NETWORK}{{else}}${NETWORK}{{end}}{{else}}
-      --paramsFile /network_config/config.yaml{{end}}
-      --dataDir=/data
-      --importKeystores=/keystore/validator_keys
-      --importKeystoresPassword=/keystore/keystore_password.txt{{if .LoggingDriver}}
-    logging:
-      driver: "{{.LoggingDriver}}"
-      options:
-        max-size: "10m"
-        max-file: "10"{{end}}
->>>>>>> f02687dc
   validator:
     container_name: validator-client
     image: ${VL_IMAGE_VERSION}
