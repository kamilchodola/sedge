{{/* prysm.tmpl */}}
{{ define "validator" }}
<<<<<<< HEAD
=======
  validator-import:
    image: ${VL_IMAGE_VERSION}
    networks:
      - sedge
    container_name: validator-import-client
    volumes:
      - ${VL_DATA_DIR}:/data
      - ${KEYSTORE_DIR}:/keystore{{if .CustomConsensusConfigs}}{{if .CustomNetworkConfigPath}}
      - {{.CustomNetworkConfigPath}}:/network_config/config.yml{{end}}{{end}}
    command: |
      accounts import{{if .CustomConsensusConfigs}}{{if .CustomNetworkConfigPath}}
      --chain-config-file=/network_config/config.yml{{end}}{{else}}
      --{{if .SplittedNetwork}}${CL_NETWORK}{{else}}${NETWORK}{{end}}{{end}}
      --accept-terms-of-use
      --keys-dir=/keystore/validator_keys
      --wallet-dir=/data/wallet
      --wallet-password-file=/keystore/keystore_password.txt
      --account-password-file=/keystore/keystore_password.txt{{if .LoggingDriver}}
    logging:
      driver: "{{.LoggingDriver}}"{{if eq .LoggingDriver "json-file"}}
      options:
        max-size: "10m"
        max-file: "10"{{end}}{{end}}

>>>>>>> f02687dc
  validator:
    container_name: validator-client
    image: ${VL_IMAGE_VERSION}
    restart: unless-stopped
    depends_on: 
      validator-blocker:
        condition: service_completed_successfully{{if .WithConsensusClient}}
      consensus:
        condition: service_healthy{{end}}
    networks:
      - sedge
    ports:
      - "{{.VlMetricsPort}}:{{.VlMetricsPort}}"
    volumes:
      - ${VL_DATA_DIR}:/data
      - ${KEYSTORE_DIR}/keystore_password.txt:/keystore/keystore_password.txt{{if .CustomConsensusConfigs}}{{if .CustomNetworkConfigPath}}
      - {{.CustomNetworkConfigPath}}:/network_config/config.yml{{end}}{{end}}
    command:
      - --datadir=/data
      - --wallet-dir=/data/wallet
      - --wallet-password-file=/keystore/keystore_password.txt{{if .CustomConsensusConfigs}}{{if .CustomNetworkConfigPath}}
      - --chain-config-file=/network_config/config.yml{{end}}{{else}}
      - --{{if .SplittedNetwork}}${CL_NETWORK}{{else}}${NETWORK}{{end}}{{end}}
      - --beacon-rpc-provider=${CC_API_URL}
      - --graffiti=${GRAFFITI}
      - --verbosity=${VL_LOG_LEVEL}
      - --accept-terms-of-use
      - --monitoring-host=0.0.0.0
      - --monitoring-port={{.VlMetricsPort}}{{range $flag := .VlExtraFlags}}
      - --{{$flag}}{{end}}{{with .FeeRecipient}}
      - --suggested-fee-recipient=${CC_FEE_RECIPIENT}{{end}}{{if .Mev}}
      - --enable-builder
      - --enable-validator-registration{{end}}{{if .LoggingDriver}}
    logging:
      driver: "{{.LoggingDriver}}"{{if eq .LoggingDriver "json-file"}}
      options:
        max-size: "10m"
        max-file: "10"{{end}}{{end}}
{{ end }}<|MERGE_RESOLUTION|>--- conflicted
+++ resolved
@@ -1,32 +1,5 @@
 {{/* prysm.tmpl */}}
 {{ define "validator" }}
-<<<<<<< HEAD
-=======
-  validator-import:
-    image: ${VL_IMAGE_VERSION}
-    networks:
-      - sedge
-    container_name: validator-import-client
-    volumes:
-      - ${VL_DATA_DIR}:/data
-      - ${KEYSTORE_DIR}:/keystore{{if .CustomConsensusConfigs}}{{if .CustomNetworkConfigPath}}
-      - {{.CustomNetworkConfigPath}}:/network_config/config.yml{{end}}{{end}}
-    command: |
-      accounts import{{if .CustomConsensusConfigs}}{{if .CustomNetworkConfigPath}}
-      --chain-config-file=/network_config/config.yml{{end}}{{else}}
-      --{{if .SplittedNetwork}}${CL_NETWORK}{{else}}${NETWORK}{{end}}{{end}}
-      --accept-terms-of-use
-      --keys-dir=/keystore/validator_keys
-      --wallet-dir=/data/wallet
-      --wallet-password-file=/keystore/keystore_password.txt
-      --account-password-file=/keystore/keystore_password.txt{{if .LoggingDriver}}
-    logging:
-      driver: "{{.LoggingDriver}}"{{if eq .LoggingDriver "json-file"}}
-      options:
-        max-size: "10m"
-        max-file: "10"{{end}}{{end}}
-
->>>>>>> f02687dc
   validator:
     container_name: validator-client
     image: ${VL_IMAGE_VERSION}
